--- conflicted
+++ resolved
@@ -23,11 +23,8 @@
       - run: flake8 . --count --exit-zero --max-complexity=66 --max-line-length=129
                       --show-source --statistics
       - run: isort --check-only --profile black . || true
-<<<<<<< HEAD
-=======
       - run: pip install setuptools
       - run: pip install --editable . || pip install .
->>>>>>> 9792c652
       - run: mkdir --parents --verbose .mypy_cache
       - run: mypy --ignore-missing-imports --install-types --non-interactive . || true
       - run: shopt -s globstar && pyupgrade --py37-plus **/*.py || true