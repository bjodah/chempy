ChemPy
======

.. image:: http://hera.physchem.kth.se:9090/api/badges/bjodah/chempy/status.svg
   :target: http://hera.physchem.kth.se:9090/bjodah/chempy
   :alt: Build status
.. image:: https://img.shields.io/pypi/v/chempy.svg
   :target: https://pypi.python.org/pypi/chempy
   :alt: PyPI version
.. image:: https://img.shields.io/badge/python-2.7,3.5,3.6-blue.svg
   :target: https://www.python.org/
   :alt: Python version
.. image:: https://zenodo.org/badge/8840/bjodah/chempy.svg
   :target: https://zenodo.org/badge/latestdoi/8840/bjodah/chempy
.. image:: https://img.shields.io/pypi/l/chempy.svg
   :target: https://github.com/bjodah/chempy/blob/master/LICENSE
   :alt: License
.. image:: http://img.shields.io/badge/benchmarked%20by-asv-green.svg?style=flat
   :target: http://hera.physchem.kth.se/~chempy/benchmarks
   :alt: airspeedvelocity
.. image:: http://hera.physchem.kth.se/~chempy/branches/master/htmlcov/coverage.svg
   :target: http://hera.physchem.kth.se/~chempy/branches/master/htmlcov
   :alt: coverage


.. contents::


About ChemPy
------------
`ChemPy <https://github.com/bjodah/chempy>`_ is a `Python <https://www.python.org>`_ package useful for
chemistry (mainly physical/inorganic/analytical chemistry). Currently it includes:

- Numerical integration routines for chemical kinetics (ODE solver front-end)
- Integrated rate expressions (and convenience fitting routines)
- Solver for equilibria (including multiphase systems)
- Relations in physical chemistry:

  - Debye-Hückel expressions
  - Arrhenius & Eyring equation
  - Einstein-Smoluchowski equation

- Properties (pure python implementations from the litterature)

  - water density as function of temperature
  - water permittivity as function of temperature and pressure
  - water diffusivity as function of temperature
  - water viscosity as function of temperature
  - sulfuric acid density as function of temperature & weight fraction H₂SO₄
  - More to come... (and contributions are most welcome!)


Documentation
-------------
The easiest way to get started is to have a look at the examples in this README,
and also the jupyter notebooks_. In addition there is auto-generated API documentation
for the latest stable release `here <https://bjodah.github.io/chempy/latest>`_
(and the API docs for the development version is found
`here <http://hera.physchem.kth.se/~chempy/branches/master/html>`_).

.. _notebooks: http://hera.physchem.kth.se/~chempy/branches/master/examples

Installation
------------
Simplest way to install ChemPy and its (optional) dependencies is to use the
`conda package manager <https://conda.pydata.org/docs/>`_::

   $ conda install -c bjodah chempy pytest
   $ pytest -rs --pyargs chempy

Optional dependencies
~~~~~~~~~~~~~~~~~~~~~
If you used ``conda`` to install ChemPy you can skip this section.
But if you use ``pip`` the default installation is achieved by writing::

   $ python -m pip install --user --upgrade chempy pytest
   $ python -m pytest -rs --pyargs chempy

you can skip the ``--user`` flag if you have got root permissions.
You may be interested in using additional backends (in addition to those provided by SciPy)
for solving ODE-systems and non-linear optimization problems::

   $ pip install chempy[all]

(see `setup.py <setup.py>`_ for optional requirements.). Note that this option requires you
to have the following libraries installed (including their development headers):

- `pygslodeiv2 <https://github.com/bjodah/pygslodeiv2>`_ (requires GSL_ >=1.16)
- `pyodeint <https://github.com/bjodah/pyodeint>`_ (requires boost_ >=1.65.0)
- `pycvodes <https://github.com/bjodah/pycvodes>`_ (requires SUNDIALS_ >=2.7.0)

.. _GSL: https://www.gnu.org/software/gsl/
.. _boost: http://www.boost.org/
.. _SUNDIALS: https://computation.llnl.gov/projects/sundials

if you want to see what packages need to be installed on a Debian based system you may look at this
`Dockerfile <scripts/environment/Dockerfile>`_.

Examples
--------
See demonstration scripts in `examples/ <https://github.com/bjodah/chempy/tree/master/examples>`_,
and some rendered jupyter notebooks_.
You may also browse the documentation for more examples. Below you will find a few code snippets:

Parsing formulae
~~~~~~~~~~~~~~~~
.. code:: python

   >>> from chempy import Substance
   >>> ferricyanide = Substance.from_formula('Fe(CN)6-3')
   >>> ferricyanide.composition == {0: -3, 26: 1, 6: 6, 7: 6}  # 0 for charge
   True
   >>> print(ferricyanide.unicode_name)
   Fe(CN)₆³⁻
   >>> print(ferricyanide.latex_name + ", " + ferricyanide.html_name)
   Fe(CN)_{6}^{3-}, Fe(CN)<sub>6</sub><sup>3-</sup>
   >>> print('%.3f' % ferricyanide.mass)
   211.955


as you see, in composition, the atomic numbers (and 0 for charge) is used as
keys and the count of each kind became respective value.

Balancing stoichiometry of a chemical reaction
~~~~~~~~~~~~~~~~~~~~~~~~~~~~~~~~~~~~~~~~~~~~~~
.. code:: python

   >>> from chempy import balance_stoichiometry  # Main reaction in NASA's booster rockets:
   >>> reac, prod = balance_stoichiometry({'NH4ClO4', 'Al'}, {'Al2O3', 'HCl', 'H2O', 'N2'})
   >>> from pprint import pprint
   >>> pprint(reac)
   {'Al': 10, 'NH4ClO4': 6}
   >>> pprint(prod)
   {'Al2O3': 5, 'H2O': 9, 'HCl': 6, 'N2': 3}
   >>> from chempy import mass_fractions
   >>> for fractions in map(mass_fractions, [reac, prod]):
   ...     pprint({k: '{0:.3g} wt%'.format(v*100) for k, v in fractions.items()})
   ...
   {'Al': '27.7 wt%', 'NH4ClO4': '72.3 wt%'}
   {'Al2O3': '52.3 wt%', 'H2O': '16.6 wt%', 'HCl': '22.4 wt%', 'N2': '8.62 wt%'}

ChemPy can even handle Reactions with linear dependencies (underdetermined systems), e.g.:

.. code:: python

<<<<<<< HEAD
   >>> balance_stoichiometry({'C', 'O2'}, {'CO2', 'CO'})
=======
   >>> pprint(balance_stoichiometry({'C', 'O2'}, {'CO2', 'CO'}))
>>>>>>> 69376615
   ({'C': x1 + 2, 'O2': x1 + 1}, {'CO': 2, 'CO2': x1})

that ``x1`` object is an instance of SymPy's Symbol_. If we prefer to get a solution
with minimal (non-zero) integer coefficients we can pass ``underdetermined=None``:

.. code:: python

<<<<<<< HEAD
   >>> balance_stoichiometry({'C', 'O2'}, {'CO2', 'CO'}, underdetermined=None)
=======
   >>> pprint(balance_stoichiometry({'C', 'O2'}, {'CO2', 'CO'}, underdetermined=None))
>>>>>>> 69376615
   ({'C': 3, 'O2': 2}, {'CO': 2, 'CO2': 1})

note however that even though this solution is in some sense "canonical",
it is merely one of an inifite number of solutions (any integer x1 is valid).

ChemPy can also balance reactions where the reacting species are more complex and
are better described in other terms than their molecular formula. A silly, yet
illustrative example would be how to make pancakes without any partially used packages:

.. code:: python

   >>> substances = {s.name: s for s in [
   ...     Substance('pancake', composition=dict(eggs=1, spoons_of_flour=2, cups_of_milk=1)),
   ...     Substance('eggs_6pack', composition=dict(eggs=6)),
   ...     Substance('milk_carton', composition=dict(cups_of_milk=4)),
   ...     Substance('flour_bag', composition=dict(spoons_of_flour=60))
   ... ]}
   >>> pprint(balance_stoichiometry({'eggs_6pack', 'milk_carton', 'flour_bag'}, {'pancake'},
   ...                              substances=substances))
   ({'eggs_6pack': 10, 'flour_bag': 2, 'milk_carton': 15}, {'pancake': 60})

.. _Symbol: http://docs.sympy.org/latest/modules/core.html#sympy.core.symbol.Symbol


Balancing reactions
~~~~~~~~~~~~~~~~~~~
.. code:: python

   >>> from chempy import Equilibrium
   >>> from sympy import symbols
   >>> K1, K2, Kw = symbols('K1 K2 Kw')
   >>> e1 = Equilibrium({'MnO4-': 1, 'H+': 8, 'e-': 5}, {'Mn+2': 1, 'H2O': 4}, K1)
   >>> e2 = Equilibrium({'O2': 1, 'H2O': 2, 'e-': 4}, {'OH-': 4}, K2)
   >>> coeff = Equilibrium.eliminate([e1, e2], 'e-')
   >>> coeff
   [4, -5]
   >>> redox = e1*coeff[0] + e2*coeff[1]
   >>> print(redox)
   20 OH- + 32 H+ + 4 MnO4- = 26 H2O + 4 Mn+2 + 5 O2; K1**4/K2**5
   >>> autoprot = Equilibrium({'H2O': 1}, {'H+': 1, 'OH-': 1}, Kw)
   >>> n = redox.cancel(autoprot)
   >>> n
   20
   >>> redox2 = redox + n*autoprot
   >>> print(redox2)
   12 H+ + 4 MnO4- = 4 Mn+2 + 5 O2 + 6 H2O; K1**4*Kw**20/K2**5


Chemical equilibria
~~~~~~~~~~~~~~~~~~~
.. code:: python

   >>> from chempy import Equilibrium
   >>> from chempy.chemistry import Species
   >>> water_autop = Equilibrium({'H2O'}, {'H+', 'OH-'}, 10**-14)  # unit "molar" assumed
   >>> ammonia_prot = Equilibrium({'NH4+'}, {'NH3', 'H+'}, 10**-9.24)  # same here
   >>> from chempy.equilibria import EqSystem
   >>> substances = [Species.from_formula(f) for f in 'H2O OH- H+ NH3 NH4+'.split()]
   >>> eqsys = EqSystem([water_autop, ammonia_prot], substances)
   >>> print('\n'.join(map(str, eqsys.rxns)))  # "rxns" short for "reactions"
   H2O = H+ + OH-; 1e-14
   NH4+ = H+ + NH3; 5.75e-10
   >>> from collections import defaultdict
   >>> init_conc = defaultdict(float, {'H2O': 1, 'NH3': 0.1})
   >>> x, sol, sane = eqsys.root(init_conc)
   >>> assert sol['success'] and sane
   >>> print(', '.join('%.2g' % v for v in x))
   1, 0.0013, 7.6e-12, 0.099, 0.0013


Ionic strength
~~~~~~~~~~~~~~
.. code:: python

   >>> from chempy.electrolytes import ionic_strength
   >>> ionic_strength({'Fe+3': 0.050, 'ClO4-': 0.150}) == .3
   True

Chemical kinetics (system of ordinary differential equations)
~~~~~~~~~~~~~~~~~~~~~~~~~~~~~~~~~~~~~~~~~~~~~~~~~~~~~~~~~~~~~
.. code:: python

   >>> from chempy import ReactionSystem  # The rate constants below are arbitrary
   >>> rsys = ReactionSystem.from_string("""2 Fe+2 + H2O2 -> 2 Fe+3 + 2 OH-; 42
   ...     2 Fe+3 + H2O2 -> 2 Fe+2 + O2 + 2 H+; 17
   ...     H+ + OH- -> H2O; 1e10
   ...     H2O -> H+ + OH-; 1e-4""")  # "[H2O]" = 1.0 (actually 55.4 at RT)
   >>> from chempy.kinetics.ode import get_odesys
   >>> odesys, extra = get_odesys(rsys)
   >>> from collections import defaultdict
   >>> import numpy as np
   >>> tout = sorted(np.concatenate((np.linspace(0, 23), np.logspace(-8, 1))))
   >>> c0 = defaultdict(float, {'Fe+2': 0.05, 'H2O2': 0.1, 'H2O': 1.0, 'H+': 1e-2, 'OH-': 1e-12})
   >>> result = odesys.integrate(tout, c0, atol=1e-12, rtol=1e-14)
   >>> import matplotlib.pyplot as plt
   >>> fig, axes = plt.subplots(1, 2, figsize=(12, 5))
   >>> for ax in axes:
   ...     _ = result.plot(names=[k for k in rsys.substances if k != 'H2O'], ax=ax)
   ...     _ = ax.legend(loc='best', prop={'size': 9})
   ...     _ = ax.set_xlabel('Time')
   ...     _ = ax.set_ylabel('Concentration')
   >>> _ = axes[1].set_ylim([1e-13, 1e-1])
   >>> _ = axes[1].set_xscale('log')
   >>> _ = axes[1].set_yscale('log')
   >>> _ = fig.tight_layout()
   >>> _ = fig.savefig('examples/kinetics.png', dpi=72)

.. image:: https://raw.githubusercontent.com/bjodah/chempy/master/examples/kinetics.png

Properties
~~~~~~~~~~
.. code:: python

   >>> from chempy import Substance
   >>> from chempy.properties.water_density_tanaka_2001 import water_density as rho
   >>> from chempy.units import to_unitless, default_units as u
   >>> water = Substance.from_formula('H2O')
   >>> for T_C in (15, 25, 35):
   ...     concentration_H2O = rho(T=(273.15 + T_C)*u.kelvin, units=u)/water.molar_mass(units=u)
   ...     print('[H2O] = %.2f M (at %d °C)' % (to_unitless(concentration_H2O, u.molar), T_C))
   ...
   [H2O] = 55.46 M (at 15 °C)
   [H2O] = 55.35 M (at 25 °C)
   [H2O] = 55.18 M (at 35 °C)


License
-------
The source code is Open Source and is released under the very permissive
`"simplified (2-clause) BSD license" <https://opensource.org/licenses/BSD-2-Clause>`_.
See `LICENSE <LICENSE>`_ for further details.

See also
--------
- `SymPy <https://github.com/sympy/sympy>`_
- `pyneqsys <https://github.com/bjodah/pyneqsys>`_
- `pyodesys <https://github.com/bjodah/pyodesys>`_
- `thermo <https://github.com/CalebBell/thermo>`_

Contributing
------------
Contributors are welcome to suggest improvements at https://github.com/bjodah/chempy
(see further details `here <CONTRIBUTING.rst>`_).


Author
------
Björn I. Dahlgren, contact:
 - gmail address: bjodah
 - kth.se address: bda<|MERGE_RESOLUTION|>--- conflicted
+++ resolved
@@ -143,11 +143,7 @@
 
 .. code:: python
 
-<<<<<<< HEAD
-   >>> balance_stoichiometry({'C', 'O2'}, {'CO2', 'CO'})
-=======
    >>> pprint(balance_stoichiometry({'C', 'O2'}, {'CO2', 'CO'}))
->>>>>>> 69376615
    ({'C': x1 + 2, 'O2': x1 + 1}, {'CO': 2, 'CO2': x1})
 
 that ``x1`` object is an instance of SymPy's Symbol_. If we prefer to get a solution
@@ -155,11 +151,7 @@
 
 .. code:: python
 
-<<<<<<< HEAD
-   >>> balance_stoichiometry({'C', 'O2'}, {'CO2', 'CO'}, underdetermined=None)
-=======
    >>> pprint(balance_stoichiometry({'C', 'O2'}, {'CO2', 'CO'}, underdetermined=None))
->>>>>>> 69376615
    ({'C': 3, 'O2': 2}, {'CO': 2, 'CO2': 1})
 
 note however that even though this solution is in some sense "canonical",
