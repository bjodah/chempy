--- conflicted
+++ resolved
@@ -1,33 +1,3 @@
-<<<<<<< HEAD
-cache:
-  mount:
-    - /drone/sundials-3.1.2
-    - /drone/pyuserb
-
-build:
-  image: bjodah/bjodahimg18dev:v1.4
-  environment:
-    - SUN3BASE=/drone/sundials-3.1.2
-    - PYTHONUSERBASE=/drone/pyuserb
-  commands:
-    - git fetch -tq
-    - if [ ! -d $SUN3BASE ]; then .ci/get_sundials.sh 3.1.2 $SUN3BASE -DLAPACK_ENABLE:BOOL=ON -DSUNDIALS_INDEX_TYPE:STRING="int32_t" $SUN3BASE; fi
-    - if [ ! -d $PYTHONUSERBASE ]; then mkdir $PYTHONUSERBASE; fi
-    - CPATH=$SUN3BASE/include LIBRARY_PATH=$SUN3BASE/lib LD_LIBRARY_PATH=$SUN3BASE/lib ./.ci/run_ci.sh chempy
-    - ./.ci/prepare_deploy.sh
-    - PATH=/opt/miniconda3/bin:$PATH conda config --add channels bjodah  # sym, pyodesys, pyneqsys
-    - PATH=/opt/miniconda3/bin:$PATH conda build --output-folder "deploy/public_html/branches/${CI_BRANCH}" conda-recipe
-    - bash -c '[[ $(python3 setup.py --version) =~ ^[0-9]+.* ]]'
-    - ./.ci/grep-for-merge-blocking-token.sh
-    - ./.ci/grep-for-binary-data.sh
-
-
-deploy:
-
-  rsync:
-    host: hera.physchem.kth.se
-    user: chempy
-=======
 pipeline:
   restore-cache:
     image: drillster/drone-volume-cache
@@ -41,7 +11,7 @@
     ttl: 90  # liftetime in days
 
   install:
-    image: bjodah/bjodahimg18dev:v1.3
+    image: bjodah/bjodahimg18dev:v1.4
     commands:
       - export SUN3BASE=$(pwd)/sundials-3.1.2
       - export PYTHONUSERBASE=$(pwd)/pyusrb
@@ -59,7 +29,7 @@
       - cp dist/chempy-* deploy/public_html/branches/"${DRONE_BRANCH}"/
 
   test_py:
-    image: bjodah/bjodahimg18dev:v1.3
+    image: bjodah/bjodahimg18dev:v1.4
     group: testing
     commands:
       - export PYTHONUSERBASE=$(pwd)/pyusrb
@@ -73,7 +43,7 @@
       - bash -c '[[ $(python3 setup.py --version) =~ ^[0-9]+.* ]]'
 
   test_sdist:
-    image: bjodah/bjodahimg18dev:v1.3
+    image: bjodah/bjodahimg18dev:v1.4
     group: testing
     environment:
       - CHEMPY_DEPRECATION_FILTER=ignore
@@ -85,7 +55,7 @@
       - python3 -m pytest --pyargs chempy
 
   test_git_archive:
-    image: bjodah/bjodahimg18dev:v1.3
+    image: bjodah/bjodahimg18dev:v1.4
     group: testing
     environment:
       - CHEMPY_DEPRECATION_FILTER=ignore
@@ -95,7 +65,7 @@
       - python3 -m pytest --pyargs chempy
 
   bldconda:
-    image: bjodah/bjodahimg18dev:v1.3
+    image: bjodah/bjodahimg18dev:v1.4
     group: testing
     commands:
       - export CONDA_PKGS_DIRS=$(pwd)/conda_packages
@@ -104,7 +74,7 @@
       - PATH=/opt/miniconda3/bin:$PATH conda build --output-folder "deploy/public_html/branches/${DRONE_BRANCH}" conda-recipe
 
   rendernb:
-    image: bjodah/bjodahimg18dev:v1.3
+    image: bjodah/bjodahimg18dev:v1.4
     group: testing
     environment:
       - CHEMPY_DEPRECATION_FILTER=ignore
@@ -120,7 +90,7 @@
       - cp -r index.* examples/ "deploy/public_html/branches/${DRONE_BRANCH}"
 
   gendocs:
-    image: bjodah/bjodahimg18dev:v1.3
+    image: bjodah/bjodahimg18dev:v1.4
     group: testing
     environment:
       - CHEMPY_DEPRECATION_FILTER=ignore
@@ -147,7 +117,6 @@
   deploy:
     image: drillster/drone-rsync
     hosts: [ "192.168.1.99" ]  # davycrockett.mooo.com
->>>>>>> c79f6c19
     port: 22
     user: chempy
     secrets: [ rsync_key ]
